<<<<<<< HEAD
=======
pub mod base_parallelizer;
pub mod check_parallelizer;
pub mod merge_parallelizer;
pub mod mongo_merger;
pub mod partition_parallelizer;
pub mod pipeline;
pub mod rdb_merger;
pub mod rdb_partitioner;
pub mod redis_parallelizer;
pub mod serial_parallelizer;
pub mod snapshot_parallelizer;
pub mod table_parallelizer;

use std::sync::Arc;

>>>>>>> abc133b9
use async_trait::async_trait;
use dt_common::error::Error;
<<<<<<< HEAD
=======
use dt_connector::Sinker;
use dt_meta::{ddl_data::DdlData, dt_data::DtData, row_data::RowData};
use merge_parallelizer::TbMergedData;
>>>>>>> abc133b9

pub mod base_pipeline;
pub mod filters;
pub mod transaction_pipeline;
pub mod utils;

<<<<<<< HEAD
#[async_trait]
pub trait Pipeline {
    async fn stop(&mut self) -> Result<(), Error>;

    async fn start(&mut self) -> Result<(), Error>;
=======
    async fn drain(&mut self, _buffer: &ConcurrentQueue<DtData>) -> Result<Vec<DtData>, Error> {
        Ok(Vec::new())
    }

    async fn sink_ddl(
        &mut self,
        _data: Vec<DdlData>,
        _sinkers: &[Arc<async_mutex::Mutex<Box<dyn Sinker + Send>>>],
    ) -> Result<(), Error> {
        Ok(())
    }

    async fn sink_dml(
        &mut self,
        _data: Vec<RowData>,
        _sinkers: &[Arc<async_mutex::Mutex<Box<dyn Sinker + Send>>>],
    ) -> Result<(), Error> {
        Ok(())
    }

    async fn sink_raw(
        &mut self,
        _data: Vec<DtData>,
        _sinkers: &[Arc<async_mutex::Mutex<Box<dyn Sinker + Send>>>],
    ) -> Result<(), Error> {
        Ok(())
    }
}

#[async_trait]
pub trait Merger {
    async fn merge(&mut self, data: Vec<RowData>) -> Result<Vec<TbMergedData>, Error>;
>>>>>>> abc133b9
}<|MERGE_RESOLUTION|>--- conflicted
+++ resolved
@@ -1,73 +1,54 @@
-<<<<<<< HEAD
-=======
 pub mod base_parallelizer;
 pub mod check_parallelizer;
 pub mod merge_parallelizer;
-pub mod mongo_merger;
+pub mod mongo_parallelizer;
 pub mod partition_parallelizer;
 pub mod pipeline;
 pub mod rdb_merger;
 pub mod rdb_partitioner;
-pub mod redis_parallelizer;
 pub mod serial_parallelizer;
 pub mod snapshot_parallelizer;
 pub mod table_parallelizer;
 
+// new:
+// pub mod base_pipeline;
+// pub mod filters;
+// pub mod transaction_pipeline;
+// pub mod utils;
+
 use std::sync::Arc;
 
->>>>>>> abc133b9
 use async_trait::async_trait;
 use dt_common::error::Error;
-<<<<<<< HEAD
-=======
 use dt_connector::Sinker;
 use dt_meta::{ddl_data::DdlData, dt_data::DtData, row_data::RowData};
 use merge_parallelizer::TbMergedData;
->>>>>>> abc133b9
 
-pub mod base_pipeline;
-pub mod filters;
-pub mod transaction_pipeline;
-pub mod utils;
-
-<<<<<<< HEAD
 #[async_trait]
 pub trait Pipeline {
+    async fn start(&mut self) -> Result<(), Error>;
+
     async fn stop(&mut self) -> Result<(), Error>;
 
-    async fn start(&mut self) -> Result<(), Error>;
-=======
-    async fn drain(&mut self, _buffer: &ConcurrentQueue<DtData>) -> Result<Vec<DtData>, Error> {
+    // merge methods:
+
+    async fn drain(&mut self, buffer: &ConcurrentQueue<DtData>) -> Result<Vec<DtData>, Error> {
         Ok(Vec::new())
     }
 
     async fn sink_ddl(
         &mut self,
-        _data: Vec<DdlData>,
-        _sinkers: &[Arc<async_mutex::Mutex<Box<dyn Sinker + Send>>>],
+        data: Vec<DdlData>,
+        sinkers: &[Arc<async_mutex::Mutex<Box<dyn Sinker + Send>>>],
     ) -> Result<(), Error> {
         Ok(())
     }
 
     async fn sink_dml(
         &mut self,
-        _data: Vec<RowData>,
-        _sinkers: &[Arc<async_mutex::Mutex<Box<dyn Sinker + Send>>>],
+        data: Vec<RowData>,
+        sinkers: &[Arc<async_mutex::Mutex<Box<dyn Sinker + Send>>>],
     ) -> Result<(), Error> {
         Ok(())
     }
-
-    async fn sink_raw(
-        &mut self,
-        _data: Vec<DtData>,
-        _sinkers: &[Arc<async_mutex::Mutex<Box<dyn Sinker + Send>>>],
-    ) -> Result<(), Error> {
-        Ok(())
-    }
-}
-
-#[async_trait]
-pub trait Merger {
-    async fn merge(&mut self, data: Vec<RowData>) -> Result<Vec<TbMergedData>, Error>;
->>>>>>> abc133b9
 }