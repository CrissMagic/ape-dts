--- conflicted
+++ resolved
@@ -196,92 +196,9 @@
         snapshot_resumer: &SnapshotResumer,
         cdc_resumer: &CdcResumer,
     ) -> anyhow::Result<()> {
-<<<<<<< HEAD
         let mut pending_tasks = self
             .build_pending_tasks(url, router, snapshot_resumer, cdc_resumer, true)
             .await?;
-=======
-        let db_type = &self.config.extractor_basic.db_type;
-        let filter = RdbFilter::from_config(&self.config.filter, db_type)?;
-        let task_type_option = build_task_type(
-            &self.config.extractor_basic.extract_type,
-            &self.config.sinker_basic.sink_type,
-        );
-
-        let mut pending_tbs = VecDeque::new();
-        let schemas = TaskUtil::list_schemas(url, db_type)
-            .await?
-            .iter()
-            .filter(|schema| !filter.filter_schema(schema))
-            .map(|s| s.to_owned())
-            .collect::<Vec<_>>();
-        if let Some(task_type) = task_type_option {
-            log_info!("begin to estimate record count");
-            let record_count =
-                TaskUtil::estimate_record_count(&task_type, url, db_type, &schemas, &filter)
-                    .await?;
-            log_info!("estimate record count: {}", record_count);
-
-            self.task_monitor
-                .add_no_window_metrics(TaskMetricsType::ExtractorPlanRecords, record_count);
-        }
-
-        // TODO: Need to limit resources when starting tasks concurrently at schema level.
-        //       Currently connection count, rate limit, buffer size, etc. are controlled at single task level,
-        //       which in multi-task mode will amplify these resources by at least schema count times
-        for (flag, schema) in schemas.iter().enumerate() {
-            // start a task for each schema
-            let schema_extractor_config = match &self.config.extractor {
-                ExtractorConfig::MysqlStruct { url, .. } => Some(ExtractorConfig::MysqlStruct {
-                    url: url.clone(),
-                    db: schema.clone(),
-                }),
-
-                ExtractorConfig::PgStruct { url, .. } => Some(ExtractorConfig::PgStruct {
-                    url: url.clone(),
-                    schema: schema.clone(),
-                    do_global_structs: flag == 0,
-                }),
-
-                _ => None,
-            };
-
-            if let Some(extractor_config) = schema_extractor_config {
-                self.clone()
-                    .start_single_task(
-                        &extractor_config,
-                        router,
-                        snapshot_resumer,
-                        cdc_resumer,
-                        true,
-                    )
-                    .await?;
-                continue;
-            }
-
-            // find pending tables
-            let tbs = TaskUtil::list_tbs(url, schema, db_type).await?;
-
-            self.task_monitor
-                .add_no_window_metrics(TaskMetricsType::TotalProgressCount, tbs.len() as u64);
-
-            let mut finished_tbs = 0;
-            for tb in tbs.iter() {
-                if snapshot_resumer.check_finished(schema, tb) {
-                    log_info!("schema: {}, tb: {}, already finished", schema, tb);
-                    finished_tbs += 1;
-                    continue;
-                }
-                if filter.filter_event(schema, tb, &RowType::Insert) {
-                    log_info!("schema: {}, tb: {}, insert events filtered", schema, tb);
-                    continue;
-                }
-                pending_tbs.push_back((schema.to_owned(), tb.to_owned()));
-            }
-            self.task_monitor
-                .add_no_window_metrics(TaskMetricsType::FinishedProgressCount, finished_tbs as u64);
-        }
->>>>>>> c4015b09
 
         // start a thread to flush global monitors
         let global_shut_down = Arc::new(AtomicBool::new(false));
@@ -919,9 +836,12 @@
                 &self.config.sinker_basic.sink_type,
             );
             if let Some(task_type) = task_type_option {
+                log_info!("begin to estimate record count");
                 let record_count =
                     TaskUtil::estimate_record_count(&task_type, url, db_type, &schemas, &filter)
                         .await?;
+                log_info!("estimate record count: {}", record_count);
+
                 self.task_monitor
                     .add_no_window_metrics(TaskMetricsType::ExtractorPlanRecords, record_count);
             }
@@ -973,9 +893,15 @@
             for schema in schemas.iter() {
                 // find pending tables
                 let tbs = TaskUtil::list_tbs(url, schema, db_type).await?;
+
+                self.task_monitor
+                    .add_no_window_metrics(TaskMetricsType::TotalProgressCount, tbs.len() as u64);
+                let mut finished_tbs = 0;
+                
                 for tb in tbs.iter() {
                     if snapshot_resumer.check_finished(schema, tb) {
                         log_info!("schema: {}, tb: {}, already finished", schema, tb);
+                        finished_tbs += 1;
                         continue;
                     }
                     if filter.filter_event(schema, tb, &RowType::Insert) {
@@ -1045,6 +971,9 @@
                         id: format!("{}.{}", schema, tb),
                     });
                 }
+                
+                self.task_monitor
+                .add_no_window_metrics(TaskMetricsType::FinishedProgressCount, finished_tbs as u64);
             }
         }
         Ok(pending_tasks)
