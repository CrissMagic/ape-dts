--- conflicted
+++ resolved
@@ -1,8 +1,4 @@
-<<<<<<< HEAD
-use std::{fs::File, io::Read, path::Path, str::FromStr};
-=======
-use std::{fmt::Debug, fs::File, io::Read, str::FromStr};
->>>>>>> 316e8101
+use std::{fmt::Debug, fs::File, io::Read, path::Path, str::FromStr};
 
 use configparser::ini::Ini;
 
@@ -135,14 +131,10 @@
     fn load_sinker_config(ini: &Ini) -> Result<SinkerConfig, Error> {
         let db_type = DbType::from_str(&ini.get(SINKER, DB_TYPE).unwrap()).unwrap();
         let sink_type = SinkType::from_str(&ini.get(SINKER, "sink_type").unwrap()).unwrap();
-<<<<<<< HEAD
-        let batch_size = ini.getuint(SINKER, BATCH_SIZE).unwrap().unwrap() as usize;
-=======
-        let url = Self::get_optional_value(ini, SINKER, URL);
         let batch_size: usize = Self::get_optional_value(ini, SINKER, BATCH_SIZE);
->>>>>>> 316e8101
-
-        let url = ConfigUrlUtil::convert_with_envs(ini.get(SINKER, URL).unwrap()).unwrap();
+
+        let url =
+            ConfigUrlUtil::convert_with_envs(Self::get_optional_value(ini, SINKER, URL)).unwrap();
 
         match db_type {
             DbType::Mysql => match sink_type {
@@ -234,7 +226,18 @@
             field_map: ini.get(ROUTER, "field_map").unwrap(),
         })
     }
-<<<<<<< HEAD
+
+    fn get_optional_value<T>(ini: &Ini, section: &str, key: &str) -> T
+    where
+        T: Default,
+        T: FromStr,
+        <T as FromStr>::Err: Debug,
+    {
+        if let Some(value) = ini.get(section, key) {
+            return value.parse::<T>().unwrap();
+        }
+        T::default()
+    }
 }
 
 #[cfg(test)]
@@ -263,18 +266,5 @@
             TaskConfig::new(&dir_entry.path().to_string_lossy().to_string());
         }
         assert!(true)
-=======
-
-    fn get_optional_value<T>(ini: &Ini, section: &str, key: &str) -> T
-    where
-        T: Default,
-        T: FromStr,
-        <T as FromStr>::Err: Debug,
-    {
-        if let Some(value) = ini.get(section, key) {
-            return value.parse::<T>().unwrap();
-        }
-        T::default()
->>>>>>> 316e8101
     }
 }